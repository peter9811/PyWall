--- conflicted
+++ resolved
@@ -1,150 +1,140 @@
-#!/usr/bin/env python3
-"""
-PyWall - A simple firewall management tool for Windows.
-Allows easy control of inbound and outbound connections for applications.
-"""
-
-import argparse
-import os
-import pathlib
-import sys
-
-from PyQt5.QtWidgets import QApplication
-
-from src.cmdWorker import access_handler
-<<<<<<< HEAD
-from src.config import config_exists, document_folder, make_default, validate_config
-from src.logger import actionLogger, logException
-=======
-from src.config import (
-    config_exists,
-    validate_config,
-    make_default,
-    document_folder
-)
-from src.logger import logException, actionLogger
->>>>>>> 2abb1d8f
-from src.shellHandler import createInternetAccessMenu, removeInternetAccessMenu
-
-
-def checkExistingInstall():
-    """Check if PyWall is already installed."""
-    document_folder_path = document_folder()
-    return os.path.exists(document_folder_path + "\\PyWall\\Executable.txt")
-
-
-def saveCurrentFolder():
-    """Save the current folder for context menu access."""
-    document_folder_path = document_folder()
-    if not os.path.exists(document_folder_path + "\\PyWall"):
-        os.makedirs(document_folder_path + "\\PyWall")
-    with open(document_folder_path + "\\PyWall\\Executable.txt", 'w') as f:
-        f.write(os.path.dirname(os.path.abspath(__file__)))
-
-
-def main():
-    """Main entry point for PyWall."""
-    # Verify config file
-    if not config_exists():
-        make_default()
-    if not validate_config():
-        make_default()
-
-    parser = argparse.ArgumentParser(
-        description='PyWall - Firewall Management Tool')
-    parser.add_argument('-file',
-                        help='Target file or directory path', type=str)
-    parser.add_argument('-allow',
-                        choices=['true', 'True', 'false', 'False'],
-                        help='Allow or deny internet access', type=str)
-    parser.add_argument('-rule_type',
-                        choices=['in', 'out', 'both'],
-                        help='Rule type: inbound, outbound, or both', type=str)
-    parser.add_argument('-install', action='store_true',
-                        help='Install context menu')
-    parser.add_argument('-uninstall', action='store_true',
-                        help='Uninstall context menu')
-    parser.add_argument('-config', action='store_true',
-                        help='Open configuration file')
-    parser.add_argument("-c", help="Shell handler", type=str)
-
-    try:
-        args = parser.parse_args()
-    except AttributeError as Args:
-        print (Args)
-        args = None
-    # Save the current folder for context menu access
-    if not checkExistingInstall():
-        saveCurrentFolder()
-
-    # Shell handler
-    if args.c is not None:
-        argument = str(args.c)
-        # Access handling
-        if "allowAccess" in argument or "denyAccess" in argument:
-            arg = argument.split(",")
-            file_path = sys.argv[3]
-            if "allowAccess" in arg[0]:
-                action = "allow"
-            else:
-                action = "deny"
-            actionLogger(
-                f"Shell action is {arg[0]}, filename is {file_path}, "
-                f"rule type is {arg[1]}, proceeding...")
-            access_handler(pathlib.Path(file_path), action, arg[1])
-            return
-
-    if args.install:
-        actionLogger("Installing context menu")
-        createInternetAccessMenu()
-        return
-
-    if args.uninstall:
-        actionLogger("Uninstalling context menu")
-        removeInternetAccessMenu()
-        return
-
-    if args.config:
-        from src.cmdWorker import open_config
-        open_config()
-        return
-
-    if args.file and args.allow and args.rule_type:
-        allow_action = args.allow.lower() == 'true'
-        action = "allow" if allow_action else "deny"
-        file_path = pathlib.Path(str(args.file))
-        actionLogger(f'Argument "File" is {file_path}')
-        actionLogger(f'Argument "Allow" is {allow_action}')
-        actionLogger(f'Argument "Rule type" is {args.rule_type}')
-
-        if allow_action:
-            actionLogger(f'Attempting to allow "{file_path.stem}"')
-        else:
-            actionLogger(f'Attempting to block "{file_path.stem}"')
-
-        access_handler(file_path, action, args.rule_type)
-        return
-
-    # Launch GUI if no command line arguments are provided
-    try:
-        # Import and start the GUI
-        from src.configGui import start
-        app = QApplication(sys.argv)
-        try:
-            start()  # Use the start function from configGui
-        except Exception as e:
-            logException("gui_error", e)
-            raise
-        sys.exit(app.exec_())
-    except ImportError as e:
-        logException("import_error", e)
-        raise
-    except Exception as critical:
-        logException("unexpected_error", critical)
-        raise  # Re-raise the exception after logging it
-
-
-if __name__ == "__main__":
-    main()
-
-# Thanks for taking the time to read this script, you nerd \(￣︶￣*\)) #
+#!/usr/bin/env python3
+"""
+PyWall - A simple firewall management tool for Windows.
+Allows easy control of inbound and outbound connections for applications.
+"""
+
+import argparse
+import os
+import pathlib
+import sys
+
+from PyQt5.QtWidgets import QApplication
+
+from src.cmdWorker import access_handler
+from src.config import config_exists, document_folder, make_default, validate_config
+from src.logger import actionLogger, logException
+from src.shellHandler import createInternetAccessMenu, removeInternetAccessMenu
+
+
+def checkExistingInstall():
+    """Check if PyWall is already installed."""
+    document_folder_path = document_folder()
+    return os.path.exists(document_folder_path + "\\PyWall\\Executable.txt")
+
+
+def saveCurrentFolder():
+    """Save the current folder for context menu access."""
+    document_folder_path = document_folder()
+    if not os.path.exists(document_folder_path + "\\PyWall"):
+        os.makedirs(document_folder_path + "\\PyWall")
+    with open(document_folder_path + "\\PyWall\\Executable.txt", 'w') as f:
+        f.write(os.path.dirname(os.path.abspath(__file__)))
+
+
+def main():
+    """Main entry point for PyWall."""
+    # Verify config file
+    if not config_exists():
+        make_default()
+    if not validate_config():
+        make_default()
+
+    parser = argparse.ArgumentParser(
+        description='PyWall - Firewall Management Tool')
+    parser.add_argument('-file',
+                        help='Target file or directory path', type=str)
+    parser.add_argument('-allow',
+                        choices=['true', 'True', 'false', 'False'],
+                        help='Allow or deny internet access', type=str)
+    parser.add_argument('-rule_type',
+                        choices=['in', 'out', 'both'],
+                        help='Rule type: inbound, outbound, or both', type=str)
+    parser.add_argument('-install', action='store_true',
+                        help='Install context menu')
+    parser.add_argument('-uninstall', action='store_true',
+                        help='Uninstall context menu')
+    parser.add_argument('-config', action='store_true',
+                        help='Open configuration file')
+    parser.add_argument("-c", help="Shell handler", type=str)
+
+    try:
+        args = parser.parse_args()
+    except AttributeError as Args:
+        print (Args)
+        args = None
+    # Save the current folder for context menu access
+    if not checkExistingInstall():
+        saveCurrentFolder()
+
+    # Shell handler
+    if args.c is not None:
+        argument = str(args.c)
+        # Access handling
+        if "allowAccess" in argument or "denyAccess" in argument:
+            arg = argument.split(",")
+            file_path = sys.argv[3]
+            if "allowAccess" in arg[0]:
+                action = "allow"
+            else:
+                action = "deny"
+            actionLogger(
+                f"Shell action is {arg[0]}, filename is {file_path}, "
+                f"rule type is {arg[1]}, proceeding...")
+            access_handler(pathlib.Path(file_path), action, arg[1])
+            return
+
+    if args.install:
+        actionLogger("Installing context menu")
+        createInternetAccessMenu()
+        return
+
+    if args.uninstall:
+        actionLogger("Uninstalling context menu")
+        removeInternetAccessMenu()
+        return
+
+    if args.config:
+        from src.cmdWorker import open_config
+        open_config()
+        return
+
+    if args.file and args.allow and args.rule_type:
+        allow_action = args.allow.lower() == 'true'
+        action = "allow" if allow_action else "deny"
+        file_path = pathlib.Path(str(args.file))
+        actionLogger(f'Argument "File" is {file_path}')
+        actionLogger(f'Argument "Allow" is {allow_action}')
+        actionLogger(f'Argument "Rule type" is {args.rule_type}')
+
+        if allow_action:
+            actionLogger(f'Attempting to allow "{file_path.stem}"')
+        else:
+            actionLogger(f'Attempting to block "{file_path.stem}"')
+
+        access_handler(file_path, action, args.rule_type)
+        return
+
+    # Launch GUI if no command line arguments are provided
+    try:
+        # Import and start the GUI
+        from src.configGui import start
+        app = QApplication(sys.argv)
+        try:
+            start()  # Use the start function from configGui
+        except Exception as e:
+            logException("gui_error", e)
+            raise
+        sys.exit(app.exec_())
+    except ImportError as e:
+        logException("import_error", e)
+        raise
+    except Exception as critical:
+        logException("unexpected_error", critical)
+        raise  # Re-raise the exception after logging it
+
+
+if __name__ == "__main__":
+    main()
+
+# Thanks for taking the time to read this script, you nerd \(￣︶￣*\)) #