import os
import pathlib
import subprocess
<<<<<<< HEAD
import sys  # Added missing sys import at the module level

from context_menu import menus
=======

from context_menu import menus

from src.config import document_folder
>>>>>>> 2abb1d8f

from src.config import document_folder, get_config
from src.pop import icons, infoMessage

# Having to define stuff anew in this script, since it's technically separate in the context of the shell
# this means duping already existing code :(


def getScriptFolder():
    document_folder_path = str(document_folder())
    return document_folder_path + "\\PyWall\\Executable.txt"


# Making the messagebox in Qt saves space in the executable, otherwise we would have the good old Tkinter bloat #
def pop(title, text, close: bool):
    from PyQt5.QtWidgets import QApplication, QMessageBox, QWidget

    def window():
        app = QApplication(sys.argv)
        win = QWidget()
        showDialog()
        sys.exit(app.exec_())

    def showDialog():
        msgBox = QMessageBox()
        msgBox.setIcon(QMessageBox.Information)
        msgBox.setText(text)
        msgBox.setWindowTitle(title)
        msgBox.setStandardButtons(QMessageBox.Ok)

        returnValue = msgBox.exec()
        if close:
            sys.exit(0)

    window()


# The "open" command is repeated because I'm too lazy to define it and then just call it later, code redundancy go brr #
def pyWallPath(folder):
    return pathlib.Path(str(folder) + "//PyWall.exe")


def pyWallScript(folder):
    return pathlib.Path(str(folder) + "//main.py")


def getFolder():
    try:
        with open(getScriptFolder(), 'r') as sf:
            folder = sf.read()
            return folder
    except FileNotFoundError:
        pop("PyWall.exe not found",
            "Could not find PyWall, please open the program and try again.", True)


def allowAccess(filenames, params):
    folder = getFolder()
    try:
        if pyWallPath(folder).is_file() or pyWallScript(folder).is_file():
            subprocess.call(
                f'cmd /c cd "{folder}" && PyWall.exe -file "{filenames}" -allow true -rule_type {params}', shell=True)
            # input() #
            subprocess.call(
                f'cmd /c cd "{folder}" && python "{folder}\\main.py" -file "{filenames}" -allow true -rule_type {params}', shell=True)
            # input() #
        else:
            os.remove(getScriptFolder())
            pop("PyWall.exe not found",
                "Could not find PyWall, please open the program and try again.", True)
    except FileNotFoundError:
        pop("PyWall.exe not found",
            "Could not find PyWall, please open the program and try again.", True)


def denyAccess(filenames, params):
    folder = getFolder()
    try:
        if pyWallPath(folder).is_file() or pyWallScript(folder).is_file():
            subprocess.call(
                f'cmd /c cd "{folder}" && PyWall.exe -file "{filenames}" -allow false -rule_type {params}', shell=True)
            # input() #
            subprocess.call(
                f'cmd /c cd "{folder}" && python "{folder}\\main.py" -file "{filenames}" -allow false -rule_type {params}', shell=True)
            # input() #
        else:
            os.remove(getScriptFolder())
            pop("PyWall.exe not found",
                "Could not find PyWall, please open the program and try again.", True)
    except FileNotFoundError:
        pop("PyWall.exe not found",
            "Could not find PyWall, please open the program and try again.", True)


# This creates the context menu, It is important to do this for FILES and for DIRECTORY so that the user can right #
# click on either. The keys created are in "HKEY_CURRENT_USER\Software\Classes\*\shell\" for FILES and in #
# "HKEY_CURRENT_USER\Software\Classes\Directory\shell" for DIRECTORY #

def createInternetAccessMenu():
    IAM = menus.ContextMenu('PyWall', type='FILES')
    IAM_ALLOW = createAllowMenu()
    IAM_DENY = createDenyMenu()
    IAM.add_items([IAM_ALLOW, IAM_DENY])
    IAM.compile()

    IAM_Folder = menus.ContextMenu('PyWall', type='DIRECTORY')
    IAM_Folder.add_items([IAM_ALLOW, IAM_DENY])
    IAM_Folder.compile()

    updateRegistry()


def createAllowMenu():
    IAM_ALLOW = menus.ContextMenu('Allow Internet Access')
    IAM_ALLOW.add_items([
        menus.ContextCommand("Allow inbound connections",
                             python=allowAccess, params='in'),
        menus.ContextCommand("Allow outbound connections",
                             python=allowAccess, params="out"),
        menus.ContextCommand(
            "Allow inbound and outbound connections", python=allowAccess, params="both")
    ])
    return IAM_ALLOW


def createDenyMenu():
    IAM_DENY = menus.ContextMenu('Deny Internet Access')
    IAM_DENY.add_items([
        menus.ContextCommand("Deny inbound connections",
                             python=denyAccess, params='in'),
        menus.ContextCommand("Deny outbound connections",
                             python=denyAccess, params="out"),
        menus.ContextCommand(
            "Deny inbound and outbound connections", python=denyAccess, params="both")
    ])
    return IAM_DENY


def updateRegistry():
    import winreg

    # Command registry #
    # Yes, this was just as tedious as you think it was #
    FILES_ALLOW_BOTH = r"Software\Classes\*\shell\PyWall\shell\Allow Internet Access\shell\Allow inbound " \
                       r"and outbound connections\command"
    FILES_ALLOW_IN = r"Software\Classes\*\shell\PyWall\shell\Allow Internet Access\shell\Allow inbound " \
                     r"connections\command"
    FILES_ALLOW_OUT = r"Software\Classes\*\shell\PyWall\shell\Allow Internet Access\shell\Allow outbound " \
                      r"connections\command"
    FILES_DENY_BOTH = r"Software\Classes\*\shell\PyWall\shell\Deny Internet Access\shell\Deny inbound " \
                      r"and outbound connections\command"
    FILES_DENY_IN = r"Software\Classes\*\shell\PyWall\shell\Deny Internet Access\shell\Deny inbound " \
                    r"connections\command"
    FILES_DENY_OUT = r"Software\Classes\*\shell\PyWall\shell\Deny Internet Access\shell\Deny outbound " \
                     r"connections\command"
    # ---- #
    DIR_ALLOW_BOTH = FILES_ALLOW_BOTH.replace("*", "Directory")
    DIR_ALLOW_IN = FILES_ALLOW_IN.replace("*", "Directory")
    DIR_ALLOW_OUT = FILES_ALLOW_OUT.replace("*", "Directory")
    DIR_DENY_BOTH = FILES_DENY_BOTH.replace("*", "Directory")
    DIR_DENY_IN = FILES_DENY_IN.replace("*", "Directory")
    DIR_DENY_OUT = FILES_DENY_OUT.replace("*", "Directory")

    key = winreg.HKEY_CURRENT_USER
    sub_keys = [
        FILES_ALLOW_BOTH, FILES_DENY_BOTH, FILES_ALLOW_IN, FILES_DENY_IN, FILES_ALLOW_OUT, FILES_DENY_OUT,
        DIR_ALLOW_BOTH, DIR_DENY_BOTH, DIR_ALLOW_IN, DIR_DENY_IN, DIR_ALLOW_OUT, DIR_DENY_OUT
    ]

    # Icon registry #
    PYWALL_REG_FILE = r"Software\Classes\*\shell\PyWall"
    PYWALL_REG_FOLDER = r"Software\Classes\Directory\shell\PyWall"

    try:
        # This key will only work if run from an executable, and not if it is run from source #
        folder = getFolder()
        try:
            PYWALL_KEY = winreg.OpenKey(
                key, PYWALL_REG_FILE, 0, winreg.KEY_ALL_ACCESS)
            winreg.SetValueEx(PYWALL_KEY, 'Icon', 0, winreg.REG_SZ,
                              str(pyWallPath(folder)) + ",0")
            winreg.CloseKey(PYWALL_KEY)
        except Exception as e:
            print(f"Warning: Could not set file icon: {e}")

        try:
            PYWALL_FOLDER_KEY = winreg.OpenKey(
                key, PYWALL_REG_FOLDER, 0, winreg.KEY_ALL_ACCESS)
            winreg.SetValueEx(PYWALL_FOLDER_KEY, 'Icon', 0,
                              winreg.REG_SZ, str(pyWallPath(folder)) + ",0")
            winreg.CloseKey(PYWALL_FOLDER_KEY)
        except Exception as e:
            print(f"Warning: Could not set folder icon: {e}")

        for x in sub_keys:
            current_sub_key = winreg.QueryValue(key, x)
            argIndex = winreg.QueryValue(key, x).index(" -c ")
            current_sub_key = current_sub_key.replace(
                r"([' '.join(sys.argv[1:]) ],'", ",").replace("')\"", ",")
            # About the dumbest way to query for the third semicolon #
            firstSemi = current_sub_key.find(";")
            secondSemi = current_sub_key.find(";", firstSemi + 1)
            thirdSemi = current_sub_key.find(";", secondSemi + 1)
            # The context menu must be tested with a compiled version of PyWall, otherwise it won't work #
            # PR's that address this are welcome #
            replacement_sub_key = current_sub_key[:argIndex +
                                                  4] + current_sub_key[thirdSemi + 1:]
            winreg.SetValue(key, x, winreg.REG_SZ, replacement_sub_key)

    except Exception as e:
        print(f"Error updating registry: {e}")


def removeInternetAccessMenu():
    menus.removeMenu('PyWall', type='FILES')
    menus.removeMenu("PyWall", type="DIRECTORY")
<|MERGE_RESOLUTION|>--- conflicted
+++ resolved
@@ -1,229 +1,221 @@
-import os
-import pathlib
-import subprocess
-<<<<<<< HEAD
-import sys  # Added missing sys import at the module level
-
-from context_menu import menus
-=======
-
-from context_menu import menus
-
-from src.config import document_folder
->>>>>>> 2abb1d8f
-
-from src.config import document_folder, get_config
-from src.pop import icons, infoMessage
-
-# Having to define stuff anew in this script, since it's technically separate in the context of the shell
-# this means duping already existing code :(
-
-
-def getScriptFolder():
-    document_folder_path = str(document_folder())
-    return document_folder_path + "\\PyWall\\Executable.txt"
-
-
-# Making the messagebox in Qt saves space in the executable, otherwise we would have the good old Tkinter bloat #
-def pop(title, text, close: bool):
-    from PyQt5.QtWidgets import QApplication, QMessageBox, QWidget
-
-    def window():
-        app = QApplication(sys.argv)
-        win = QWidget()
-        showDialog()
-        sys.exit(app.exec_())
-
-    def showDialog():
-        msgBox = QMessageBox()
-        msgBox.setIcon(QMessageBox.Information)
-        msgBox.setText(text)
-        msgBox.setWindowTitle(title)
-        msgBox.setStandardButtons(QMessageBox.Ok)
-
-        returnValue = msgBox.exec()
-        if close:
-            sys.exit(0)
-
-    window()
-
-
-# The "open" command is repeated because I'm too lazy to define it and then just call it later, code redundancy go brr #
-def pyWallPath(folder):
-    return pathlib.Path(str(folder) + "//PyWall.exe")
-
-
-def pyWallScript(folder):
-    return pathlib.Path(str(folder) + "//main.py")
-
-
-def getFolder():
-    try:
-        with open(getScriptFolder(), 'r') as sf:
-            folder = sf.read()
-            return folder
-    except FileNotFoundError:
-        pop("PyWall.exe not found",
-            "Could not find PyWall, please open the program and try again.", True)
-
-
-def allowAccess(filenames, params):
-    folder = getFolder()
-    try:
-        if pyWallPath(folder).is_file() or pyWallScript(folder).is_file():
-            subprocess.call(
-                f'cmd /c cd "{folder}" && PyWall.exe -file "{filenames}" -allow true -rule_type {params}', shell=True)
-            # input() #
-            subprocess.call(
-                f'cmd /c cd "{folder}" && python "{folder}\\main.py" -file "{filenames}" -allow true -rule_type {params}', shell=True)
-            # input() #
-        else:
-            os.remove(getScriptFolder())
-            pop("PyWall.exe not found",
-                "Could not find PyWall, please open the program and try again.", True)
-    except FileNotFoundError:
-        pop("PyWall.exe not found",
-            "Could not find PyWall, please open the program and try again.", True)
-
-
-def denyAccess(filenames, params):
-    folder = getFolder()
-    try:
-        if pyWallPath(folder).is_file() or pyWallScript(folder).is_file():
-            subprocess.call(
-                f'cmd /c cd "{folder}" && PyWall.exe -file "{filenames}" -allow false -rule_type {params}', shell=True)
-            # input() #
-            subprocess.call(
-                f'cmd /c cd "{folder}" && python "{folder}\\main.py" -file "{filenames}" -allow false -rule_type {params}', shell=True)
-            # input() #
-        else:
-            os.remove(getScriptFolder())
-            pop("PyWall.exe not found",
-                "Could not find PyWall, please open the program and try again.", True)
-    except FileNotFoundError:
-        pop("PyWall.exe not found",
-            "Could not find PyWall, please open the program and try again.", True)
-
-
-# This creates the context menu, It is important to do this for FILES and for DIRECTORY so that the user can right #
-# click on either. The keys created are in "HKEY_CURRENT_USER\Software\Classes\*\shell\" for FILES and in #
-# "HKEY_CURRENT_USER\Software\Classes\Directory\shell" for DIRECTORY #
-
-def createInternetAccessMenu():
-    IAM = menus.ContextMenu('PyWall', type='FILES')
-    IAM_ALLOW = createAllowMenu()
-    IAM_DENY = createDenyMenu()
-    IAM.add_items([IAM_ALLOW, IAM_DENY])
-    IAM.compile()
-
-    IAM_Folder = menus.ContextMenu('PyWall', type='DIRECTORY')
-    IAM_Folder.add_items([IAM_ALLOW, IAM_DENY])
-    IAM_Folder.compile()
-
-    updateRegistry()
-
-
-def createAllowMenu():
-    IAM_ALLOW = menus.ContextMenu('Allow Internet Access')
-    IAM_ALLOW.add_items([
-        menus.ContextCommand("Allow inbound connections",
-                             python=allowAccess, params='in'),
-        menus.ContextCommand("Allow outbound connections",
-                             python=allowAccess, params="out"),
-        menus.ContextCommand(
-            "Allow inbound and outbound connections", python=allowAccess, params="both")
-    ])
-    return IAM_ALLOW
-
-
-def createDenyMenu():
-    IAM_DENY = menus.ContextMenu('Deny Internet Access')
-    IAM_DENY.add_items([
-        menus.ContextCommand("Deny inbound connections",
-                             python=denyAccess, params='in'),
-        menus.ContextCommand("Deny outbound connections",
-                             python=denyAccess, params="out"),
-        menus.ContextCommand(
-            "Deny inbound and outbound connections", python=denyAccess, params="both")
-    ])
-    return IAM_DENY
-
-
-def updateRegistry():
-    import winreg
-
-    # Command registry #
-    # Yes, this was just as tedious as you think it was #
-    FILES_ALLOW_BOTH = r"Software\Classes\*\shell\PyWall\shell\Allow Internet Access\shell\Allow inbound " \
-                       r"and outbound connections\command"
-    FILES_ALLOW_IN = r"Software\Classes\*\shell\PyWall\shell\Allow Internet Access\shell\Allow inbound " \
-                     r"connections\command"
-    FILES_ALLOW_OUT = r"Software\Classes\*\shell\PyWall\shell\Allow Internet Access\shell\Allow outbound " \
-                      r"connections\command"
-    FILES_DENY_BOTH = r"Software\Classes\*\shell\PyWall\shell\Deny Internet Access\shell\Deny inbound " \
-                      r"and outbound connections\command"
-    FILES_DENY_IN = r"Software\Classes\*\shell\PyWall\shell\Deny Internet Access\shell\Deny inbound " \
-                    r"connections\command"
-    FILES_DENY_OUT = r"Software\Classes\*\shell\PyWall\shell\Deny Internet Access\shell\Deny outbound " \
-                     r"connections\command"
-    # ---- #
-    DIR_ALLOW_BOTH = FILES_ALLOW_BOTH.replace("*", "Directory")
-    DIR_ALLOW_IN = FILES_ALLOW_IN.replace("*", "Directory")
-    DIR_ALLOW_OUT = FILES_ALLOW_OUT.replace("*", "Directory")
-    DIR_DENY_BOTH = FILES_DENY_BOTH.replace("*", "Directory")
-    DIR_DENY_IN = FILES_DENY_IN.replace("*", "Directory")
-    DIR_DENY_OUT = FILES_DENY_OUT.replace("*", "Directory")
-
-    key = winreg.HKEY_CURRENT_USER
-    sub_keys = [
-        FILES_ALLOW_BOTH, FILES_DENY_BOTH, FILES_ALLOW_IN, FILES_DENY_IN, FILES_ALLOW_OUT, FILES_DENY_OUT,
-        DIR_ALLOW_BOTH, DIR_DENY_BOTH, DIR_ALLOW_IN, DIR_DENY_IN, DIR_ALLOW_OUT, DIR_DENY_OUT
-    ]
-
-    # Icon registry #
-    PYWALL_REG_FILE = r"Software\Classes\*\shell\PyWall"
-    PYWALL_REG_FOLDER = r"Software\Classes\Directory\shell\PyWall"
-
-    try:
-        # This key will only work if run from an executable, and not if it is run from source #
-        folder = getFolder()
-        try:
-            PYWALL_KEY = winreg.OpenKey(
-                key, PYWALL_REG_FILE, 0, winreg.KEY_ALL_ACCESS)
-            winreg.SetValueEx(PYWALL_KEY, 'Icon', 0, winreg.REG_SZ,
-                              str(pyWallPath(folder)) + ",0")
-            winreg.CloseKey(PYWALL_KEY)
-        except Exception as e:
-            print(f"Warning: Could not set file icon: {e}")
-
-        try:
-            PYWALL_FOLDER_KEY = winreg.OpenKey(
-                key, PYWALL_REG_FOLDER, 0, winreg.KEY_ALL_ACCESS)
-            winreg.SetValueEx(PYWALL_FOLDER_KEY, 'Icon', 0,
-                              winreg.REG_SZ, str(pyWallPath(folder)) + ",0")
-            winreg.CloseKey(PYWALL_FOLDER_KEY)
-        except Exception as e:
-            print(f"Warning: Could not set folder icon: {e}")
-
-        for x in sub_keys:
-            current_sub_key = winreg.QueryValue(key, x)
-            argIndex = winreg.QueryValue(key, x).index(" -c ")
-            current_sub_key = current_sub_key.replace(
-                r"([' '.join(sys.argv[1:]) ],'", ",").replace("')\"", ",")
-            # About the dumbest way to query for the third semicolon #
-            firstSemi = current_sub_key.find(";")
-            secondSemi = current_sub_key.find(";", firstSemi + 1)
-            thirdSemi = current_sub_key.find(";", secondSemi + 1)
-            # The context menu must be tested with a compiled version of PyWall, otherwise it won't work #
-            # PR's that address this are welcome #
-            replacement_sub_key = current_sub_key[:argIndex +
-                                                  4] + current_sub_key[thirdSemi + 1:]
-            winreg.SetValue(key, x, winreg.REG_SZ, replacement_sub_key)
-
-    except Exception as e:
-        print(f"Error updating registry: {e}")
-
-
-def removeInternetAccessMenu():
-    menus.removeMenu('PyWall', type='FILES')
-    menus.removeMenu("PyWall", type="DIRECTORY")
+import os
+import pathlib
+import subprocess
+import sys  # Added missing sys import at the module level
+
+from context_menu import menus
+
+from src.config import document_folder, get_config
+from src.pop import icons, infoMessage
+
+# Having to define stuff anew in this script, since it's technically separate in the context of the shell
+# this means duping already existing code :(
+
+
+def getScriptFolder():
+    document_folder_path = str(document_folder())
+    return document_folder_path + "\\PyWall\\Executable.txt"
+
+
+# Making the messagebox in Qt saves space in the executable, otherwise we would have the good old Tkinter bloat #
+def pop(title, text, close: bool):
+    from PyQt5.QtWidgets import QApplication, QMessageBox, QWidget
+
+    def window():
+        app = QApplication(sys.argv)
+        win = QWidget()
+        showDialog()
+        sys.exit(app.exec_())
+
+    def showDialog():
+        msgBox = QMessageBox()
+        msgBox.setIcon(QMessageBox.Information)
+        msgBox.setText(text)
+        msgBox.setWindowTitle(title)
+        msgBox.setStandardButtons(QMessageBox.Ok)
+
+        returnValue = msgBox.exec()
+        if close:
+            sys.exit(0)
+
+    window()
+
+
+# The "open" command is repeated because I'm too lazy to define it and then just call it later, code redundancy go brr #
+def pyWallPath(folder):
+    return pathlib.Path(str(folder) + "//PyWall.exe")
+
+
+def pyWallScript(folder):
+    return pathlib.Path(str(folder) + "//main.py")
+
+
+def getFolder():
+    try:
+        with open(getScriptFolder(), 'r') as sf:
+            folder = sf.read()
+            return folder
+    except FileNotFoundError:
+        pop("PyWall.exe not found",
+            "Could not find PyWall, please open the program and try again.", True)
+
+
+def allowAccess(filenames, params):
+    folder = getFolder()
+    try:
+        if pyWallPath(folder).is_file() or pyWallScript(folder).is_file():
+            subprocess.call(
+                f'cmd /c cd "{folder}" && PyWall.exe -file "{filenames}" -allow true -rule_type {params}', shell=True)
+            # input() #
+            subprocess.call(
+                f'cmd /c cd "{folder}" && python "{folder}\\main.py" -file "{filenames}" -allow true -rule_type {params}', shell=True)
+            # input() #
+        else:
+            os.remove(getScriptFolder())
+            pop("PyWall.exe not found",
+                "Could not find PyWall, please open the program and try again.", True)
+    except FileNotFoundError:
+        pop("PyWall.exe not found",
+            "Could not find PyWall, please open the program and try again.", True)
+
+
+def denyAccess(filenames, params):
+    folder = getFolder()
+    try:
+        if pyWallPath(folder).is_file() or pyWallScript(folder).is_file():
+            subprocess.call(
+                f'cmd /c cd "{folder}" && PyWall.exe -file "{filenames}" -allow false -rule_type {params}', shell=True)
+            # input() #
+            subprocess.call(
+                f'cmd /c cd "{folder}" && python "{folder}\\main.py" -file "{filenames}" -allow false -rule_type {params}', shell=True)
+            # input() #
+        else:
+            os.remove(getScriptFolder())
+            pop("PyWall.exe not found",
+                "Could not find PyWall, please open the program and try again.", True)
+    except FileNotFoundError:
+        pop("PyWall.exe not found",
+            "Could not find PyWall, please open the program and try again.", True)
+
+
+# This creates the context menu, It is important to do this for FILES and for DIRECTORY so that the user can right #
+# click on either. The keys created are in "HKEY_CURRENT_USER\Software\Classes\*\shell\" for FILES and in #
+# "HKEY_CURRENT_USER\Software\Classes\Directory\shell" for DIRECTORY #
+
+def createInternetAccessMenu():
+    IAM = menus.ContextMenu('PyWall', type='FILES')
+    IAM_ALLOW = createAllowMenu()
+    IAM_DENY = createDenyMenu()
+    IAM.add_items([IAM_ALLOW, IAM_DENY])
+    IAM.compile()
+
+    IAM_Folder = menus.ContextMenu('PyWall', type='DIRECTORY')
+    IAM_Folder.add_items([IAM_ALLOW, IAM_DENY])
+    IAM_Folder.compile()
+
+    updateRegistry()
+
+
+def createAllowMenu():
+    IAM_ALLOW = menus.ContextMenu('Allow Internet Access')
+    IAM_ALLOW.add_items([
+        menus.ContextCommand("Allow inbound connections",
+                             python=allowAccess, params='in'),
+        menus.ContextCommand("Allow outbound connections",
+                             python=allowAccess, params="out"),
+        menus.ContextCommand(
+            "Allow inbound and outbound connections", python=allowAccess, params="both")
+    ])
+    return IAM_ALLOW
+
+
+def createDenyMenu():
+    IAM_DENY = menus.ContextMenu('Deny Internet Access')
+    IAM_DENY.add_items([
+        menus.ContextCommand("Deny inbound connections",
+                             python=denyAccess, params='in'),
+        menus.ContextCommand("Deny outbound connections",
+                             python=denyAccess, params="out"),
+        menus.ContextCommand(
+            "Deny inbound and outbound connections", python=denyAccess, params="both")
+    ])
+    return IAM_DENY
+
+
+def updateRegistry():
+    import winreg
+    # Command registry #
+    # Yes, this was just as tedious as you think it was #
+    FILES_ALLOW_BOTH = r"Software\Classes\*\shell\PyWall\shell\Allow Internet Access\shell\Allow inbound " \
+                       r"and outbound connections\command"
+    FILES_ALLOW_IN = r"Software\Classes\*\shell\PyWall\shell\Allow Internet Access\shell\Allow inbound " \
+                     r"connections\command"
+    FILES_ALLOW_OUT = r"Software\Classes\*\shell\PyWall\shell\Allow Internet Access\shell\Allow outbound " \
+                      r"connections\command"
+    FILES_DENY_BOTH = r"Software\Classes\*\shell\PyWall\shell\Deny Internet Access\shell\Deny inbound " \
+                      r"and outbound connections\command"
+    FILES_DENY_IN = r"Software\Classes\*\shell\PyWall\shell\Deny Internet Access\shell\Deny inbound " \
+                    r"connections\command"
+    FILES_DENY_OUT = r"Software\Classes\*\shell\PyWall\shell\Deny Internet Access\shell\Deny outbound " \
+                     r"connections\command"
+    # ---- #
+    DIR_ALLOW_BOTH = FILES_ALLOW_BOTH.replace("*", "Directory")
+    DIR_ALLOW_IN = FILES_ALLOW_IN.replace("*", "Directory")
+    DIR_ALLOW_OUT = FILES_ALLOW_OUT.replace("*", "Directory")
+    DIR_DENY_BOTH = FILES_DENY_BOTH.replace("*", "Directory")
+    DIR_DENY_IN = FILES_DENY_IN.replace("*", "Directory")
+    DIR_DENY_OUT = FILES_DENY_OUT.replace("*", "Directory")
+
+    key = winreg.HKEY_CURRENT_USER
+    sub_keys = [
+        FILES_ALLOW_BOTH, FILES_DENY_BOTH, FILES_ALLOW_IN, FILES_DENY_IN, FILES_ALLOW_OUT, FILES_DENY_OUT,
+        DIR_ALLOW_BOTH, DIR_DENY_BOTH, DIR_ALLOW_IN, DIR_DENY_IN, DIR_ALLOW_OUT, DIR_DENY_OUT
+    ]
+
+    # Icon registry #
+    PYWALL_REG_FILE = r"Software\Classes\*\shell\PyWall"
+    PYWALL_REG_FOLDER = r"Software\Classes\Directory\shell\PyWall"
+
+    try:
+        # This key will only work if run from an executable, and not if it is run from source #
+        folder = getFolder()
+        try:
+            PYWALL_KEY = winreg.OpenKey(
+                key, PYWALL_REG_FILE, 0, winreg.KEY_ALL_ACCESS)
+            winreg.SetValueEx(PYWALL_KEY, 'Icon', 0, winreg.REG_SZ,
+                              str(pyWallPath(folder)) + ",0")
+            winreg.CloseKey(PYWALL_KEY)
+        except Exception as e:
+            print(f"Warning: Could not set file icon: {e}")
+
+        try:
+            PYWALL_FOLDER_KEY = winreg.OpenKey(
+                key, PYWALL_REG_FOLDER, 0, winreg.KEY_ALL_ACCESS)
+            winreg.SetValueEx(PYWALL_FOLDER_KEY, 'Icon', 0,
+                              winreg.REG_SZ, str(pyWallPath(folder)) + ",0")
+            winreg.CloseKey(PYWALL_FOLDER_KEY)
+        except Exception as e:
+            print(f"Warning: Could not set folder icon: {e}")
+
+        for x in sub_keys:
+            current_sub_key = winreg.QueryValue(key, x)
+            argIndex = winreg.QueryValue(key, x).index(" -c ")
+            current_sub_key = current_sub_key.replace(
+                r"([' '.join(sys.argv[1:]) ],'", ",").replace("')\"", ",")
+            # About the dumbest way to query for the third semicolon #
+            firstSemi = current_sub_key.find(";")
+            secondSemi = current_sub_key.find(";", firstSemi + 1)
+            thirdSemi = current_sub_key.find(";", secondSemi + 1)
+            # The context menu must be tested with a compiled version of PyWall, otherwise it won't work #
+            # PR's that address this are welcome #
+            replacement_sub_key = current_sub_key[:argIndex +
+                                                  4] + current_sub_key[thirdSemi + 1:]
+            winreg.SetValue(key, x, winreg.REG_SZ, replacement_sub_key)
+
+    except Exception as e:
+        print(f"Error updating registry: {e}")
+
+
+def removeInternetAccessMenu():
+    menus.removeMenu('PyWall', type='FILES')
+    menus.removeMenu("PyWall", type="DIRECTORY")