"""
Module for handling configuration settings for PyWall.
"""

import pathlib
import sys
import os
import configparser
import ctypes.wintypes
from src.logging_utils import action_logger

PYWALL_INI = "\\PyWall\\Config.ini"
PYWALL = "\\PyWall"

default_config = {
    "FILETYPE": {
        "accepted_types": ".exe",
        "blacklisted_names": "",
        "recursive": "True"
    },
    "GUI": {
        "advanced_mode": "False",
        "stylesheet": "dark_red.xml",
        "first_run": "True"
    },
    "UI": {
        "show_notifications": "True"
    },
    "DEBUG": {
        "create_logs": "False",
        "create_exception_logs": "True",
        "version": "v1.8",
        "shell": "False"
    }
}


def document_folder():
    """
    Get the path to the user's document folder.
    """
    CSIDL_PERSONAL = 5  # My Documents
    SHGFP_TYPE_CURRENT = 0  # Get current value, not default
    buf = ctypes.create_unicode_buffer(ctypes.wintypes.MAX_PATH)
    ctypes.windll.shell32.SHGetFolderPathW(
        None, CSIDL_PERSONAL, None, SHGFP_TYPE_CURRENT, buf)
    return buf.value


def script_folder():
    """
    Get the path to the script folder.
    """
    if hasattr(sys, '_MEIPASS'):
        return sys._MEIPASS
    return os.path.abspath(".")


def config_file():
    """
    Get the configuration file path.
    """
    document_folder_path = document_folder()
    config_path = os.path.join(document_folder_path, PYWALL_INI)
    if os.path.exists(config_path):
        return config_path
    make_default()
    return config_path


def make_default():
    """
    Create the default configuration.
    """
    document_folder_path = document_folder()
    config_folder = os.path.join(document_folder_path, PYWALL)
    if not os.path.exists(config_folder):
        os.makedirs(config_folder)
    config_path = os.path.join(config_folder, "Config.ini")
    config = configparser.ConfigParser()
    for section, options in default_config.items():
        config.add_section(section)
        for option, value in options.items():
            config.set(section, option, value)
    with open(config_path, 'w', encoding='utf-8') as configfile:
        config.write(configfile)
    action_logger("Default configuration created")


def get_config(section, variable, *extra_args):
    """
    Get a configuration value.
    """
    config = configparser.ConfigParser()
    config.read(config_file())
    if extra_args:
        index_value = ''.join(extra_args)
        value = config[section][variable]
        value_list = value.split(', ')
        return value_list[int(index_value)]
    return config[section][variable]


def modify_config(section, variable, value):
    """
    Modify a configuration value.
    """
    config = configparser.ConfigParser()
    config.read(config_file())
    if config.has_option(section, variable):
        config.set(section, variable, value)
        with open(config_file(), 'w', encoding='utf-8') as configfile:
            config.write(configfile)
        action_logger(f"Variable '{variable}' modified in section '{section}'")
    else:
        action_logger(
            f"Variable '{variable}' not found in section '{section}'")


def append_config(section, variable, value: list):
    """
    Append a value to a configuration list.
    """
    config = configparser.ConfigParser()
    config.read(config_file())
    if config.has_option(section, variable):
        current = config.get(section, variable)
        # Clean up any trailing commas
        current = current.rstrip(",")
        # Split by comma and clean up each item
        all_values = [item.strip()
                      for item in current.split(",") if item.strip()]
        for x in value:
            if x not in all_values:
                all_values.append(x)
        # Join with comma and space
        all_values = ", ".join(all_values)
        config.set(section, variable, all_values)
        with open(config_file(), 'w', encoding='utf-8') as configfile:
            config.write(configfile)
        action_logger(
            f"Values '{value}' appended to variable '{variable}' in section '{section}'")
        return True
    return False


def remove_config(section, variable, value: list):
    """
    Remove a value from a configuration list.
    """
    config = configparser.ConfigParser()
    config.read(config_file())
    if config.has_option(section, variable):
        current = config.get(section, variable)
        all_values = current.split(", ") if "," in current else [current]
        for x in value:
            if x in all_values:
                all_values.remove(x)
        all_values = ", ".join(all_values)
        config.set(section, variable, all_values)
        with open(config_file(), 'w', encoding='utf-8') as configfile:
            config.write(configfile)
        action_logger(
            f"Values '{value}' removed from variable '{variable}' in section '{section}'")
        return True
    return False


def config_exists():
    """
    Check if the configuration file exists.
    """
    return os.path.exists(config_file())


def validate_config(default_file=None):
    """
    Validate the configuration file.
    """
    import time
    config = configparser.ConfigParser()

    if default_file is None:
        default_file = default_config

    if config_exists():
        try:
            config.read(config_file())
        except configparser.ParsingError:
            make_default()
            time.sleep(0.1)

        action_logger("-" * 50)
        for x in range(len(default_file.keys())):
            section = list(default_file.keys())[x]
            for option in default_file[section]:
                if config.has_option(section, option):
                    action_logger(f'"{option}" validated')
                else:
                    action_logger(f'Check failed for "{option}"')
                    action_logger("-" * 50)
                    make_default()
        action_logger("-" * 50)
        action_logger("Updating version")
        modify_config("DEBUG", "version", default_file["DEBUG"]["version"])
        action_logger("-" * 50)
        return True

    make_default()
    return True
<<<<<<< HEAD


def setup_config_watcher():
    """Set up a file watcher to automatically reload config when it changes"""
    import threading
    import time
    import os
    from src.logger import actionLogger as logger

    config_last_modified = os.path.getmtime(config_file())

    def watcher():
        nonlocal config_last_modified
        while True:
            try:
                current_modified = os.path.getmtime(config_file())
                if current_modified > config_last_modified:
                    config_last_modified = current_modified
                    reload_config()
            except Exception:
                pass
            time.sleep(2)  # Check every 2 seconds

    def reload_config():
        logger("Config file changed, reloading configuration")
        validate_config()

        # Reset any cached config values here

    # Start watcher in background thread
    threading.Thread(target=watcher, daemon=True).start()

=======


>>>>>>> 2abb1d8f
<|MERGE_RESOLUTION|>--- conflicted
+++ resolved
@@ -1,247 +1,241 @@
-"""
-Module for handling configuration settings for PyWall.
-"""
-
-import pathlib
-import sys
-import os
-import configparser
-import ctypes.wintypes
-from src.logging_utils import action_logger
-
-PYWALL_INI = "\\PyWall\\Config.ini"
-PYWALL = "\\PyWall"
-
-default_config = {
-    "FILETYPE": {
-        "accepted_types": ".exe",
-        "blacklisted_names": "",
-        "recursive": "True"
-    },
-    "GUI": {
-        "advanced_mode": "False",
-        "stylesheet": "dark_red.xml",
-        "first_run": "True"
-    },
-    "UI": {
-        "show_notifications": "True"
-    },
-    "DEBUG": {
-        "create_logs": "False",
-        "create_exception_logs": "True",
-        "version": "v1.8",
-        "shell": "False"
-    }
-}
-
-
-def document_folder():
-    """
-    Get the path to the user's document folder.
-    """
-    CSIDL_PERSONAL = 5  # My Documents
-    SHGFP_TYPE_CURRENT = 0  # Get current value, not default
-    buf = ctypes.create_unicode_buffer(ctypes.wintypes.MAX_PATH)
-    ctypes.windll.shell32.SHGetFolderPathW(
-        None, CSIDL_PERSONAL, None, SHGFP_TYPE_CURRENT, buf)
-    return buf.value
-
-
-def script_folder():
-    """
-    Get the path to the script folder.
-    """
-    if hasattr(sys, '_MEIPASS'):
-        return sys._MEIPASS
-    return os.path.abspath(".")
-
-
-def config_file():
-    """
-    Get the configuration file path.
-    """
-    document_folder_path = document_folder()
-    config_path = os.path.join(document_folder_path, PYWALL_INI)
-    if os.path.exists(config_path):
-        return config_path
-    make_default()
-    return config_path
-
-
-def make_default():
-    """
-    Create the default configuration.
-    """
-    document_folder_path = document_folder()
-    config_folder = os.path.join(document_folder_path, PYWALL)
-    if not os.path.exists(config_folder):
-        os.makedirs(config_folder)
-    config_path = os.path.join(config_folder, "Config.ini")
-    config = configparser.ConfigParser()
-    for section, options in default_config.items():
-        config.add_section(section)
-        for option, value in options.items():
-            config.set(section, option, value)
-    with open(config_path, 'w', encoding='utf-8') as configfile:
-        config.write(configfile)
-    action_logger("Default configuration created")
-
-
-def get_config(section, variable, *extra_args):
-    """
-    Get a configuration value.
-    """
-    config = configparser.ConfigParser()
-    config.read(config_file())
-    if extra_args:
-        index_value = ''.join(extra_args)
-        value = config[section][variable]
-        value_list = value.split(', ')
-        return value_list[int(index_value)]
-    return config[section][variable]
-
-
-def modify_config(section, variable, value):
-    """
-    Modify a configuration value.
-    """
-    config = configparser.ConfigParser()
-    config.read(config_file())
-    if config.has_option(section, variable):
-        config.set(section, variable, value)
-        with open(config_file(), 'w', encoding='utf-8') as configfile:
-            config.write(configfile)
-        action_logger(f"Variable '{variable}' modified in section '{section}'")
-    else:
-        action_logger(
-            f"Variable '{variable}' not found in section '{section}'")
-
-
-def append_config(section, variable, value: list):
-    """
-    Append a value to a configuration list.
-    """
-    config = configparser.ConfigParser()
-    config.read(config_file())
-    if config.has_option(section, variable):
-        current = config.get(section, variable)
-        # Clean up any trailing commas
-        current = current.rstrip(",")
-        # Split by comma and clean up each item
-        all_values = [item.strip()
-                      for item in current.split(",") if item.strip()]
-        for x in value:
-            if x not in all_values:
-                all_values.append(x)
-        # Join with comma and space
-        all_values = ", ".join(all_values)
-        config.set(section, variable, all_values)
-        with open(config_file(), 'w', encoding='utf-8') as configfile:
-            config.write(configfile)
-        action_logger(
-            f"Values '{value}' appended to variable '{variable}' in section '{section}'")
-        return True
-    return False
-
-
-def remove_config(section, variable, value: list):
-    """
-    Remove a value from a configuration list.
-    """
-    config = configparser.ConfigParser()
-    config.read(config_file())
-    if config.has_option(section, variable):
-        current = config.get(section, variable)
-        all_values = current.split(", ") if "," in current else [current]
-        for x in value:
-            if x in all_values:
-                all_values.remove(x)
-        all_values = ", ".join(all_values)
-        config.set(section, variable, all_values)
-        with open(config_file(), 'w', encoding='utf-8') as configfile:
-            config.write(configfile)
-        action_logger(
-            f"Values '{value}' removed from variable '{variable}' in section '{section}'")
-        return True
-    return False
-
-
-def config_exists():
-    """
-    Check if the configuration file exists.
-    """
-    return os.path.exists(config_file())
-
-
-def validate_config(default_file=None):
-    """
-    Validate the configuration file.
-    """
-    import time
-    config = configparser.ConfigParser()
-
-    if default_file is None:
-        default_file = default_config
-
-    if config_exists():
-        try:
-            config.read(config_file())
-        except configparser.ParsingError:
-            make_default()
-            time.sleep(0.1)
-
-        action_logger("-" * 50)
-        for x in range(len(default_file.keys())):
-            section = list(default_file.keys())[x]
-            for option in default_file[section]:
-                if config.has_option(section, option):
-                    action_logger(f'"{option}" validated')
-                else:
-                    action_logger(f'Check failed for "{option}"')
-                    action_logger("-" * 50)
-                    make_default()
-        action_logger("-" * 50)
-        action_logger("Updating version")
-        modify_config("DEBUG", "version", default_file["DEBUG"]["version"])
-        action_logger("-" * 50)
-        return True
-
-    make_default()
-    return True
-<<<<<<< HEAD
-
-
-def setup_config_watcher():
-    """Set up a file watcher to automatically reload config when it changes"""
-    import threading
-    import time
-    import os
-    from src.logger import actionLogger as logger
-
-    config_last_modified = os.path.getmtime(config_file())
-
-    def watcher():
-        nonlocal config_last_modified
-        while True:
-            try:
-                current_modified = os.path.getmtime(config_file())
-                if current_modified > config_last_modified:
-                    config_last_modified = current_modified
-                    reload_config()
-            except Exception:
-                pass
-            time.sleep(2)  # Check every 2 seconds
-
-    def reload_config():
-        logger("Config file changed, reloading configuration")
-        validate_config()
-
-        # Reset any cached config values here
-
-    # Start watcher in background thread
-    threading.Thread(target=watcher, daemon=True).start()
-
-=======
-
-
->>>>>>> 2abb1d8f
+"""
+Module for handling configuration settings for PyWall.
+"""
+
+import pathlib
+import sys
+import os
+import configparser
+import ctypes.wintypes
+from src.logging_utils import action_logger
+
+PYWALL_INI = "\\PyWall\\Config.ini"
+PYWALL = "\\PyWall"
+
+default_config = {
+    "FILETYPE": {
+        "accepted_types": ".exe",
+        "blacklisted_names": "",
+        "recursive": "True"
+    },
+    "GUI": {
+        "advanced_mode": "False",
+        "stylesheet": "dark_red.xml",
+        "first_run": "True"
+    },
+    "UI": {
+        "show_notifications": "True"
+    },
+    "DEBUG": {
+        "create_logs": "False",
+        "create_exception_logs": "True",
+        "version": "v1.8",
+        "shell": "False"
+    }
+}
+
+
+def document_folder():
+    """
+    Get the path to the user's document folder.
+    """
+    CSIDL_PERSONAL = 5  # My Documents
+    SHGFP_TYPE_CURRENT = 0  # Get current value, not default
+    buf = ctypes.create_unicode_buffer(ctypes.wintypes.MAX_PATH)
+    ctypes.windll.shell32.SHGetFolderPathW(
+        None, CSIDL_PERSONAL, None, SHGFP_TYPE_CURRENT, buf)
+    return buf.value
+
+
+def script_folder():
+    """
+    Get the path to the script folder.
+    """
+    if hasattr(sys, '_MEIPASS'):
+        return sys._MEIPASS
+    return os.path.abspath(".")
+
+
+def config_file():
+    """
+    Get the configuration file path.
+    """
+    document_folder_path = document_folder()
+    config_path = os.path.join(document_folder_path, PYWALL_INI)
+    if os.path.exists(config_path):
+        return config_path
+    make_default()
+    return config_path
+
+
+def make_default():
+    """
+    Create the default configuration.
+    """
+    document_folder_path = document_folder()
+    config_folder = os.path.join(document_folder_path, PYWALL)
+    if not os.path.exists(config_folder):
+        os.makedirs(config_folder)
+    config_path = os.path.join(config_folder, "Config.ini")
+    config = configparser.ConfigParser()
+    for section, options in default_config.items():
+        config.add_section(section)
+        for option, value in options.items():
+            config.set(section, option, value)
+    with open(config_path, 'w', encoding='utf-8') as configfile:
+        config.write(configfile)
+    action_logger("Default configuration created")
+
+
+def get_config(section, variable, *extra_args):
+    """
+    Get a configuration value.
+    """
+    config = configparser.ConfigParser()
+    config.read(config_file())
+    if extra_args:
+        index_value = ''.join(extra_args)
+        value = config[section][variable]
+        value_list = value.split(', ')
+        return value_list[int(index_value)]
+    return config[section][variable]
+
+
+def modify_config(section, variable, value):
+    """
+    Modify a configuration value.
+    """
+    config = configparser.ConfigParser()
+    config.read(config_file())
+    if config.has_option(section, variable):
+        config.set(section, variable, value)
+        with open(config_file(), 'w', encoding='utf-8') as configfile:
+            config.write(configfile)
+        action_logger(f"Variable '{variable}' modified in section '{section}'")
+    else:
+        action_logger(
+            f"Variable '{variable}' not found in section '{section}'")
+
+
+def append_config(section, variable, value: list):
+    """
+    Append a value to a configuration list.
+    """
+    config = configparser.ConfigParser()
+    config.read(config_file())
+    if config.has_option(section, variable):
+        current = config.get(section, variable)
+        # Clean up any trailing commas
+        current = current.rstrip(",")
+        # Split by comma and clean up each item
+        all_values = [item.strip()
+                      for item in current.split(",") if item.strip()]
+        for x in value:
+            if x not in all_values:
+                all_values.append(x)
+        # Join with comma and space
+        all_values = ", ".join(all_values)
+        config.set(section, variable, all_values)
+        with open(config_file(), 'w', encoding='utf-8') as configfile:
+            config.write(configfile)
+        action_logger(
+            f"Values '{value}' appended to variable '{variable}' in section '{section}'")
+        return True
+    return False
+
+
+def remove_config(section, variable, value: list):
+    """
+    Remove a value from a configuration list.
+    """
+    config = configparser.ConfigParser()
+    config.read(config_file())
+    if config.has_option(section, variable):
+        current = config.get(section, variable)
+        all_values = current.split(", ") if "," in current else [current]
+        for x in value:
+            if x in all_values:
+                all_values.remove(x)
+        all_values = ", ".join(all_values)
+        config.set(section, variable, all_values)
+        with open(config_file(), 'w', encoding='utf-8') as configfile:
+            config.write(configfile)
+        action_logger(
+            f"Values '{value}' removed from variable '{variable}' in section '{section}'")
+        return True
+    return False
+
+
+def config_exists():
+    """
+    Check if the configuration file exists.
+    """
+    return os.path.exists(config_file())
+
+
+def validate_config(default_file=None):
+    """
+    Validate the configuration file.
+    """
+    import time
+    config = configparser.ConfigParser()
+
+    if default_file is None:
+        default_file = default_config
+
+    if config_exists():
+        try:
+            config.read(config_file())
+        except configparser.ParsingError:
+            make_default()
+            time.sleep(0.1)
+
+        action_logger("-" * 50)
+        for x in range(len(default_file.keys())):
+            section = list(default_file.keys())[x]
+            for option in default_file[section]:
+                if config.has_option(section, option):
+                    action_logger(f'"{option}" validated')
+                else:
+                    action_logger(f'Check failed for "{option}"')
+                    action_logger("-" * 50)
+                    make_default()
+        action_logger("-" * 50)
+        action_logger("Updating version")
+        modify_config("DEBUG", "version", default_file["DEBUG"]["version"])
+        action_logger("-" * 50)
+        return True
+
+    make_default()
+    return True
+
+
+def setup_config_watcher():
+    """Set up a file watcher to automatically reload config when it changes"""
+    import threading
+    import time
+    import os
+    from src.logger import actionLogger as logger
+
+    config_last_modified = os.path.getmtime(config_file())
+
+    def watcher():
+        nonlocal config_last_modified
+        while True:
+            try:
+                current_modified = os.path.getmtime(config_file())
+                if current_modified > config_last_modified:
+                    config_last_modified = current_modified
+                    reload_config()
+            except Exception:
+                pass
+            time.sleep(2)  # Check every 2 seconds
+
+    def reload_config():
+        logger("Config file changed, reloading configuration")
+        validate_config()
+
+        # Reset any cached config values here
+
+    # Start watcher in background thread
+    threading.Thread(target=watcher, daemon=True).start()